# Process this file with automake to produce Makefile.in (in this,
# and all subdirectories).
# Makefile.am for pocl/lib/CL.
# 
# Copyright (c) 2011 Universidad Rey Juan Carlos
# 
# Permission is hereby granted, free of charge, to any person obtaining a copy
# of this software and associated documentation files (the "Software"), to deal
# in the Software without restriction, including without limitation the rights
# to use, copy, modify, merge, publish, distribute, sublicense, and/or sell
# copies of the Software, and to permit persons to whom the Software is
# furnished to do so, subject to the following conditions:
# 
# The above copyright notice and this permission notice shall be included in
# all copies or substantial portions of the Software.
# 
# THE SOFTWARE IS PROVIDED "AS IS", WITHOUT WARRANTY OF ANY KIND, EXPRESS OR
# IMPLIED, INCLUDING BUT NOT LIMITED TO THE WARRANTIES OF MERCHANTABILITY,
# FITNESS FOR A PARTICULAR PURPOSE AND NONINFRINGEMENT. IN NO EVENT SHALL THE
# AUTHORS OR COPYRIGHT HOLDERS BE LIABLE FOR ANY CLAIM, DAMAGES OR OTHER
# LIABILITY, WHETHER IN AN ACTION OF CONTRACT, TORT OR OTHERWISE, ARISING FROM,
# OUT OF OR IN CONNECTION WITH THE SOFTWARE OR THE USE OR OTHER DEALINGS IN
# THE SOFTWARE.

lib_LTLIBRARIES = libCL.la

libCL_la_SOURCES = clCreateContextFromType.c	\
                   clReleaseContext.c		\
                   clGetContextInfo.c		\
                   clCreateCommandQueue.c	\
                   clReleaseCommandQueue.c	\
                   clCreateBuffer.c		\
	           clEnqueueReadBuffer.c	\
                   clReleaseMemObject.c		\
                   clCreateProgramWithSource.c	\
                   clReleaseProgram.c		\
                   clBuildProgram.c		\
                   clCreateKernel.c		\
                   clReleaseKernel.c		\
                   clSetKernelArg.c		\
                   clEnqueueNDRangeKernel.c	\
                   clGetPlatformIDs.c		\
                   clGetPlatformInfo.c		\
                   clGetDeviceIDs.c		\
                   clGetDeviceInfo.c		\
                   clCreateContext.c		\
                   clGetProgramBuildInfo.c	\
                   clEnqueueWriteBuffer.c	\
<<<<<<< HEAD
                   clFinish.c			\
=======
                   clGetKernelWorkGroupInfo.c	\
>>>>>>> 90b773d6
                   pocl_cl.h			\
                   devices/devices.h		\
                   devices/devices.c		\
                   devices/native/native.h	\
                   devices/native/native.c	\
                   devices/pthread/pthread.h	\
                   devices/pthread/pthread.c

libCL_la_CPPFLAGS = -I$(top_srcdir)/include -U__APPLE__
libCL_la_LDFLAGS = -lltdl<|MERGE_RESOLUTION|>--- conflicted
+++ resolved
@@ -46,11 +46,8 @@
                    clCreateContext.c		\
                    clGetProgramBuildInfo.c	\
                    clEnqueueWriteBuffer.c	\
-<<<<<<< HEAD
                    clFinish.c			\
-=======
                    clGetKernelWorkGroupInfo.c	\
->>>>>>> 90b773d6
                    pocl_cl.h			\
                    devices/devices.h		\
                    devices/devices.c		\
