# Process this file with automake to produce Makefile.in (in this,
# and all subdirectories).
# Makefile.am for pocl/lib/CL.
# 
# Copyright (c) 2011-2014 Universidad Rey Juan Carlos and 
#                         Tampere University of Technology
# 
# Permission is hereby granted, free of charge, to any person obtaining a copy
# of this software and associated documentation files (the "Software"), to deal
# in the Software without restriction, including without limitation the rights
# to use, copy, modify, merge, publish, distribute, sublicense, and/or sell
# copies of the Software, and to permit persons to whom the Software is
# furnished to do so, subject to the following conditions:
# 
# The above copyright notice and this permission notice shall be included in
# all copies or substantial portions of the Software.
# 
# THE SOFTWARE IS PROVIDED "AS IS", WITHOUT WARRANTY OF ANY KIND, EXPRESS OR
# IMPLIED, INCLUDING BUT NOT LIMITED TO THE WARRANTIES OF MERCHANTABILITY,
# FITNESS FOR A PARTICULAR PURPOSE AND NONINFRINGEMENT. IN NO EVENT SHALL THE
# AUTHORS OR COPYRIGHT HOLDERS BE LIABLE FOR ANY CLAIM, DAMAGES OR OTHER
# LIABILITY, WHETHER IN AN ACTION OF CONTRACT, TORT OR OTHERWISE, ARISING FROM,
# OUT OF OR IN CONNECTION WITH THE SOFTWARE OR THE USE OR OTHER DEALINGS IN
# THE SOFTWARE.

SUBDIRS = devices

lib_LTLIBRARIES = libpocl.la

if ! BUILD_ICD

# If we do not build with the ICD enabled, the final .so and its soname
# should be libOpenCL.so for direct linkage. Some benchmarks such as
# Parboil require the soname to be libOpenCL.so (check with ldd) so
# symlinking is not enough.

lib_LTLIBRARIES += libOpenCL.la

endif

libpocl_la_SOURCES = clCreateContextFromType.c	\
                   clReleaseContext.c		\
                   clRetainContext.c		\
                   clGetContextInfo.c		\
                   clCreateCommandQueue.c	\
                   clCreateCommandQueueWithProperties.c	\
                   clReleaseCommandQueue.c	\
                   clRetainCommandQueue.c	\
                   clGetCommandQueueInfo.c	\
                   clCreateBuffer.c		\
                   clCreateSubBuffer.c		\
                   clEnqueueFillImage.c	\
                   clEnqueueFillBuffer.c	\
                   clEnqueueReadBuffer.c	\
                   clEnqueueReadBufferRect.c	\
                   clEnqueueMapBuffer.c	\
                   clEnqueueMapBuffer.h	\
                   clEnqueueUnmapMemObject.c	\
                   clEnqueueMarkerWithWaitList.c \
                   clReleaseMemObject.c		\
                   clRetainMemObject.c		\
                   clGetMemObjectInfo.c		\
                   clSetMemObjectDestructorCallback.c	\
                   clCreateProgramWithSource.c	\
                   clCreateProgramWithBinary.c	\
                   clReleaseProgram.c		\
                   clRetainProgram.c		\
                   clBuildProgram.c		\
                   clCreateKernel.c		\
                   clReleaseKernel.c		\
                   clRetainKernel.c		\
                   clSetKernelArg.c		\
                   clEnqueueNDRangeKernel.c	\
                   clEnqueueNativeKernel.c	\
                   clCreateKernelsInProgram.c		\
                   clGetKernelInfo.c		\
                   clGetKernelArgInfo.c		\
                   clGetPlatformIDs.c		\
                   clGetPlatformInfo.c		\
                   clGetDeviceIDs.c		\
                   clGetDeviceInfo.c		\
                   clCreateContext.c		\
                   clGetProgramBuildInfo.c	\
                   clEnqueueWriteBuffer.c	\
                   clEnqueueWriteBufferRect.c	\
                   clEnqueueCopyBuffer.c	\
                   clEnqueueCopyBufferRect.c	\
                   clEnqueueCopyBufferToImage.c	\
                   clEnqueueCopyImageToBuffer.c	\
                   clFinish.c			\
                   clFlush.c			\
                   clEnqueueBarrier.c		\
                   clEnqueueMarker.c		\
                   clGetKernelWorkGroupInfo.c	\
                   clGetProgramInfo.c		\
                   clGetEventProfilingInfo.c	\
                   clWaitForEvents.c		\
                   clEnqueueWaitForEvents.c	\
                   clReleaseEvent.c		\
                   clRetainEvent.c		\
                   clSetEventCallback.c		\
                   clGetEventInfo.c		\
                   clCreateUserEvent.c		\
                   clSetUserEventStatus.c		\
                   clEnqueueTask.c		\
                   clCreateImage.c		\
                   clCreateImage2D.c		\
                   clCreateImage3D.c		\
                   clEnqueueReadImage.c	\
                   clEnqueueWriteImage.c	\
                   clCreateSampler.c	\
                   clReleaseSampler.c	\
                   clRetainSampler.c \
                   clGetSamplerInfo.c \
                   clEnqueueCopyImage.c		\
                   clEnqueueMapImage.c		\
                   clGetImageInfo.c		\
                   clCreateFromGLTexture2D.c	\
                   clCreateFromGLTexture3D.c	\
                   clUnloadCompiler.c		\
                   clGetSupportedImageFormats.c	\
                   clGetExtensionFunctionAddress.c \
                   clIcdGetPlatformIDsKHR.c \
                   clCreateSubDevices.c \
                   clReleaseDevice.c \
                   clRetainDevice.c \
                   clSVMAlloc.c \
                   clSVMFree.c \
                   clEnqueueSVMFree.c \
                   clEnqueueSVMMap.c \
                   clEnqueueSVMUnmap.c \
                   clEnqueueSVMMemcpy.c \
                   clEnqueueSVMMemFill.c \
                   clSetKernelArgSVMPointer.c \
                   clSetKernelExecInfo.c \
                   pocl_binary.c pocl_binary.h \
                   pocl_cl.h \
                   pocl_util.c pocl_util.h \
                   pocl_queue_util.c pocl_queue_util.h \
                   pocl_image_util.c pocl_image_util.h \
                   pocl_img_buf_cpy.h pocl_img_buf_cpy.c \
                   pocl_timing.c pocl_timing.h \
                   pocl_intfn.h pocl_icd.h \
                   pocl_llvm.h \
                   pocl_runtime_config.c pocl_runtime_config.h \
                   pocl_mem_management.c pocl_mem_management.h \
                   pocl_hash.c pocl_hash.h pocl_cache.c \
                   pocl_debug.c pocl_debug.h

if ! OCS_AVAILABLE
libpocl_la_SOURCES += pocl_file_util.c
endif


libpocl_la_CPPFLAGS = -I$(top_srcdir)/fix-include -I$(top_srcdir)/fix-include/OpenCL -I$(top_srcdir)/include -I$(top_srcdir)/lib/CL/devices $(OCL_ICD_CFLAGS)
libpocl_la_LDFLAGS = -lltdl @PTHREAD_CFLAGS@ -version-info ${LIB_VERSION}
#libpocl_la_LDFLAGS += -Wl,-z,defs 

if TCE_AVAILABLE
# The ttasim device is written in C++ as it accesses the ttasim library of TCE
# directly.
libpocl_la_LDFLAGS += -lstdc++ `@TCE_CONFIG@ --libs`
endif

if BUILD_HSA
libpocl_la_LDFLAGS += -lhsa-runtime64
endif

libpocl_la_LIBADD = devices/libpocl-devices.la
libpocl_la_LIBADD += ${LTDL_LIBS}

# The POCL_DEBUG output requires the clock_gettime and older glibs
# have it in a separate lib.
# Mac doesnt have lrt, or clock_gettime

if HAVE_CLOCK_GETTIME
libpocl_la_LIBADD += -lrt
endif


#Kludge: compile pocl_llvm_api.cc into a library of its own.
#The source file is necessarely a C++ file, and having a C++ file
#causes the entire pocl project to be linked with g++, which in turn
#exposes a gcc/autoconf m4 macro issue
# see: http://stackoverflow.com/questions/17055279/autotools-for-pthreads-not-setting-correct-linker-flags
if OCS_AVAILABLE
noinst_LTLIBRARIES = libpoclllvm.la

libpoclllvm_la_SOURCES = pocl_llvm_api.cc
libpoclllvm_la_CPPFLAGS = ${libpocl_la_CPPFLAGS} -I$(top_srcdir)/lib/llvmopencl/
libpoclllvm_la_LDFLAGS = @LLVM_LDFLAGS@
libpocl_la_LDFLAGS += @LLVM_LDFLAGS@
AM_CXXFLAGS = @PTHREAD_CFLAGS@ @LLVM_CXX_FLAGS@
endif

libpocl_la_LDFLAGS += -L${top_builddir}/lib/CL/ @ICD_LD_FLAGS@
if OCS_AVAILABLE
libpocl_la_LIBADD += libpoclllvm.la
libpocl_la_LIBADD += ${top_builddir}/lib/llvmopencl/libllvmpasses.la
libpocl_la_LIBADD += -lclangFrontend -lclangDriver -lclangParse -lclangSema -lclangEdit -lclangLex -lclangSerialization
libpocl_la_LIBADD += -lclangAST -lclangBasic -lclangFrontendTool -lclangRewriteFrontend 
libpocl_la_LIBADD += -lclangStaticAnalyzerFrontend -lclangStaticAnalyzerCore
libpocl_la_LIBADD += -lclangAnalysis -lclangCodeGen -lclangAST
endif
libpocl_la_LIBADD += -lstdc++ -lm 
if OCS_AVAILABLE
libpocl_la_LIBADD +=@LLVM_LIBS@
endif

<<<<<<< HEAD
if OCS_AVAILABLE
if LLVM_3_6
libpocl_la_LIBADD += -lclangToolingCore 
endif
=======
>>>>>>> da6db645

libpocl_la_LIBADD += -lclangASTMatchers -lclangBasic
endif

if ! BUILD_ICD
libOpenCL_la_SOURCES = ${libpocl_la_SOURCES}
libOpenCL_la_CPPFLAGS = ${libpocl_la_CPPFLAGS}
libOpenCL_la_LDFLAGS = ${libpocl_la_LDFLAGS}
libOpenCL_la_LIBADD = ${libpocl_la_LIBADD}
endif

CLEANFILES = libpocl.la libOpenCL.la kernellib_hash.h

EXTRA_DIST = CMakeLists.txt

BUILT_SOURCES = kernellib_hash.h

FORCE:

kernellib_hash.h: FORCE
	echo '#define POCL_KERNELLIB_SHA1 "'`sha1sum ../../include/_kernel.h ../../include/_kernel_c.h ../../include/pocl_types.h ../kernel/*.cl ../kernel/*.c ../kernel/vecmathlib-pocl/*.cl ../kernel/vecmathlib-pocl/*.cc | sha1sum -`'"' > kernellib_hash.new
	cmp kernellib_hash.new kernellib_hash.h || mv kernellib_hash.new kernellib_hash.h<|MERGE_RESOLUTION|>--- conflicted
+++ resolved
@@ -207,13 +207,6 @@
 libpocl_la_LIBADD +=@LLVM_LIBS@
 endif
 
-<<<<<<< HEAD
-if OCS_AVAILABLE
-if LLVM_3_6
-libpocl_la_LIBADD += -lclangToolingCore 
-endif
-=======
->>>>>>> da6db645
 
 libpocl_la_LIBADD += -lclangASTMatchers -lclangBasic
 endif
