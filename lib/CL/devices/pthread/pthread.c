--- conflicted
+++ resolved
@@ -140,18 +140,6 @@
   ops->copy = pocl_pthread_copy;
   ops->copy_rect = pocl_basic_copy_rect;
   ops->run = pocl_pthread_run;
-<<<<<<< HEAD
-  ops->compile_submitted_kernels = pocl_basic_compile_submitted_kernels;
-  ops->build_hash = pocl_pthread_build_hash;
-}
-
-char *
-pocl_pthread_build_hash (cl_device_id device)
-{
-  char* res = calloc(1000, sizeof(char));
-  snprintf(res, 1000, "pthread-%s", HOST_DEVICE_BUILD_HASH);
-  return res;
-=======
   ops->join = pocl_pthread_join;
   ops->submit = pocl_pthread_submit;
   ops->compile_kernel = pocl_basic_compile_kernel;
@@ -161,8 +149,15 @@
   ops->wait_event = pocl_pthread_wait_event;
   ops->update_event = pocl_pthread_update_event;
   ops->free_event_data = pocl_pthread_free_event_data;
-
->>>>>>> f2afebc1
+  ops->build_hash = pocl_pthread_build_hash;
+}
+
+char *
+pocl_pthread_build_hash (cl_device_id device)
+{
+  char* res = calloc(1000, sizeof(char));
+  snprintf(res, 1000, "pthread-%s", HOST_DEVICE_BUILD_HASH);
+  return res;
 }
 
 unsigned int
