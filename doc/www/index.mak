--- conflicted
+++ resolved
@@ -22,7 +22,6 @@
 
 <h1>News</h1>
 
-<<<<<<< HEAD
 <h2>2023-09-04: <a href="remote-backend.html">No-MPI OpenCL-Only Distributed Computing With PoCL-Remote</a></h2>
 
 <p>PoCL now has a new backend that allows transparently
@@ -41,9 +40,8 @@
 integrated to the <a href="http://code.portablecl.org">main</a> branch for the
 upcoming v5.0 release. <a href="remote-backend.html">Why not give it a run?</a>
 </p>
-=======
+
 <h2>2023-06-22: <a href="pocl-4.0.html">Portable Computing Language (PoCL) v4.0 released</a></h2>
->>>>>>> 9edd263b
 
 <h2>2022-12-05: <a href="pocl-3.1.html">Portable Computing Language (PoCL) v3.1 released</a></h2>
 
